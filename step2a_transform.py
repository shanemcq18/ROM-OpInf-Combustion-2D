--- conflicted
+++ resolved
@@ -85,13 +85,8 @@
 
     # Shift the scaled data by the mean snapshot.
     with utils.timed_block(f"Shifting {trainsize:d} scaled snapshots by mean"):
-<<<<<<< HEAD
-        qbar = np.mean(training_data, axis=1)           # Standard mean
-        training_data -= qbar.reshape((-1,1))           # Shift by mean
-=======
         qbar = np.mean(training_data, axis=1)       # Compute mean snapshot.
         training_data -= qbar.reshape((-1,1))       # Shift columns by mean.
->>>>>>> 9732e731
 
     # Save the lifted, scaled training data.
     save_path = config.scaled_data_path(trainsize)
